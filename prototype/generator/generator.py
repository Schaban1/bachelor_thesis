from abc import abstractmethod, ABC
from torch import Tensor

import torch
from PIL.Image import Image
from diffusers import StableDiffusionPipeline, LMSDiscreteScheduler


class GeneratorBase(ABC):

    @abstractmethod
    def __init__(self, n_images: int = 5):
        pass

    @abstractmethod
    def generate_image(self, embedding: Tensor | tuple[Tensor, Tensor]) -> list[Image]:
        pass


class Generator(GeneratorBase):
<<<<<<< HEAD
    def __init__(self, n_images=5, hf_model_name: str="stable-diffusion-v1-5/stable-diffusion-v1-5", cache_dir: str|None='/cache/', num_inference_steps : int = 20, device='cpu'):
=======
    def __init__(self,
                 n_images=5,
                 hf_model_name: str = "stable-diffusion-v1-5/stable-diffusion-v1-5",
                 cache_dir: str | None = '/cache/',
                 num_inference_steps: int = 20,
                 batch_size: int | None = None,
                 device: str = "cpu"):
>>>>>>> 64504bac
        """
        Setting the image generation scheduler, SD pipeline, and latents that stay constant during the iterative refining.

        Args:
            n_images: the number of embeddings that will be generated in a batch and returned from generate_images
            hf_model_name: Huggingface model identifier, default is Stable diffusion 1.5
            cache_dir: directory to download to model to
            num_inference_steps: number of denoising steps for the model to take
            batch_size: number of images that should be generated in a batch, lower means less vram needed
            device: gpu or cpu that should be used to generate images
        """
        self.height = 512
        self.width = 512
        self.num_inference_steps = num_inference_steps
        scheduler = LMSDiscreteScheduler(
            beta_start=0.00085,
            beta_end=0.012,
            beta_schedule="scaled_linear",
            num_train_timesteps=1000,
            steps_offset=1
        )
        self.pipe = StableDiffusionPipeline.from_pretrained(
            hf_model_name,
            scheduler=scheduler,
            safety_checker=None,
            requires_safety_checker=False,
            cache_dir=cache_dir,
        )
        self.device = device
        self.pipe.to(self.device)
        self.n_images = n_images
        self.batch_size = batch_size

        self.latents = torch.randn(
            (1, self.pipe.unet.config.in_channels, self.height // 8, self.width // 8),
            device=self.device,
        ).repeat(n_images, 1, 1, 1)

    def generate_image(self, embeddings: Tensor | tuple[Tensor, Tensor]) -> list[Image]:
        """
        Generates a list of image(s) from given embedding

        Args:
        embedding (Tensor or tuple[Tensor, Tensor]):
            A single embedding as tensor of shape (batch, 77, 768)
            A tuple with two embedding tensors each with 3 dim (batch, 77, 768)

        Returns:
            `list[PIL.Image.Image]: a list of batch many PIL images generated from the embeddings.
        """
        pos_prompt_embeds = embeddings[0] if isinstance(embeddings, tuple) else embeddings
        neg_prompt_embeds = embeddings[1] if isinstance(embeddings, tuple) else None
        num_embeddings = pos_prompt_embeds.shape[0]
        batch_steps = self.batch_size or num_embeddings

        images = []
        for i in range(0, num_embeddings, batch_steps):
            images.extend(self.pipe(height=self.height,
                                    width=self.width,
                                    num_images_per_prompt=1,
                                    prompt_embeds=pos_prompt_embeds[i:i + batch_steps],
                                    negative_prompt_embeds=neg_prompt_embeds[i:i + batch_steps] if neg_prompt_embeds else None,
                                    num_inference_steps=self.num_inference_steps,
                                    guidance_scale=7,
                                    latents=self.latents[i:i + batch_steps],
                                    ).images
                          )
        return images


if __name__ == "__main__":
    n_images = 3
    gen = Generator(n_images=n_images, batch_size=1, cache_dir=None, num_inference_steps=25)
    prompt = "A cinematic shot of a baby racoon wearing an intricate italian priest robe."
    prompt_tokens = gen.pipe.tokenizer(prompt,
                                       padding="max_length",
                                       max_length=gen.pipe.tokenizer.model_max_length,
                                       truncation=True,
                                       return_tensors="pt",
                                       )
    embed = gen.pipe.text_encoder(prompt_tokens.input_ids.to(gen.device))[0]
    embed = embed.repeat(n_images,1,1)
    print(f"{embed.shape=}")
    img = gen.generate_image(embed)
    for i in range(n_images):
        img[i].save(f"../output/{i}.png")

    print(img)<|MERGE_RESOLUTION|>--- conflicted
+++ resolved
@@ -18,9 +18,6 @@
 
 
 class Generator(GeneratorBase):
-<<<<<<< HEAD
-    def __init__(self, n_images=5, hf_model_name: str="stable-diffusion-v1-5/stable-diffusion-v1-5", cache_dir: str|None='/cache/', num_inference_steps : int = 20, device='cpu'):
-=======
     def __init__(self,
                  n_images=5,
                  hf_model_name: str = "stable-diffusion-v1-5/stable-diffusion-v1-5",
@@ -28,7 +25,6 @@
                  num_inference_steps: int = 20,
                  batch_size: int | None = None,
                  device: str = "cpu"):
->>>>>>> 64504bac
         """
         Setting the image generation scheduler, SD pipeline, and latents that stay constant during the iterative refining.
 
