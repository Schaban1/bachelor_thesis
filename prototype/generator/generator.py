--- conflicted
+++ resolved
@@ -4,15 +4,10 @@
 from nicegui import binding
 import torch
 from PIL.Image import Image
-<<<<<<< HEAD
 from diffusers import StableDiffusionPipeline, LMSDiscreteScheduler, AutoencoderKL, AutoencoderTiny
 from streamdiffusion import StreamDiffusion
 from streamdiffusion.image_utils import postprocess_image
 import time
-=======
-from diffusers import StableDiffusionPipeline, LMSDiscreteScheduler
-
->>>>>>> 0af7a04b
 
 class GeneratorBase(ABC):
 
@@ -44,7 +39,7 @@
                  device: str = 'cuda',
                  random_latents: bool = False,
                  guidance_scale: float = 7.,
-                 use_negative_prompt: bool = False,
+                 use_negative_prompt: bool = False
                  ):
         """
         Setting the image generation scheduler, SD pipeline, and latents that stay constant during the iterative refining.
@@ -58,10 +53,6 @@
             device: gpu or cpu that should be used to generate images
         """
 
-        # import torch._dynamo
-        # torch._dynamo.config.suppress_errors = True
-        # print("surpressing")
-
         self.height = 512
         self.width = 512
         self.batch_size = batch_size
@@ -69,10 +60,7 @@
         self.num_inference_steps = num_inference_steps
         self.guidance_scale = guidance_scale
         self.n_images = n_images
-<<<<<<< HEAD
-=======
         self.use_negative_prompt = use_negative_prompt
->>>>>>> 0af7a04b
 
         self.device = torch.device("cuda") if (device == "cuda" and torch.cuda.is_available()) else torch.device("cpu")
 
@@ -99,29 +87,18 @@
         self.latent_height = int(self.height // self.pipe.vae_scale_factor)
         self.latent_width = int(self.width // self.pipe.vae_scale_factor)
 
-<<<<<<< HEAD
         self.pipe.enable_xformers_memory_efficient_attention()
         # if torch.onnx.is_onnxrt_backend_supported():
         #     print("compiling...")
         #     self.pipe.unet = torch.compile(self.pipe.unet, backend="onnxrt")
-=======
-        self.pipe.to(self.device)
-        #self.pipe.unet = torch.compile(self.pipe.unet, mode="reduce-overhead", fullgraph=True)
->>>>>>> 0af7a04b
 
         self.load_generator()
-    
+
     def load_generator(self):
         self.latents = torch.randn(
-<<<<<<< HEAD
             (1, self.pipe.unet.config.in_channels, self.height, self.width),
             device=self.pipe.device, dtype=self.pipe.dtype
         ).repeat(n_images, 1, 1, 1)
-=======
-            (1, self.pipe.unet.config.in_channels, self.height // 8, self.width // 8),
-            device=self.device,# dtype=torch.float16
-        ).repeat(self.n_images, 1, 1, 1)
->>>>>>> 0af7a04b
 
         self.negative_prompt_embeds = None
         self.negative_prompt = ""
