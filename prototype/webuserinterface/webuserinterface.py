from nicegui import ui as ngUI
from nicegui import binding
from nicegui.events import KeyEventArguments
from PIL import Image
import torch
import asyncio
import threading
import secrets

from prototype.constants import RecommendationType, WebUIState, ScoreMode
from prototype.user_profile_host import UserProfileHost
from prototype.generator.generator import Generator
from prototype.utils import seed_everything
from prototype.webuserinterface.components import InitialIterationUI, MainLoopUI, LoadingSpinnerUI, PlotUI, Scorer, DebugMenu


class WebUI:
    """
    This class implements a interactive web user interface for an image generation system.
    """
    session_id = binding.BindableProperty()
    state = binding.BindableProperty()
    is_initial_iteration = binding.BindableProperty()
    is_main_loop_iteration = binding.BindableProperty()
    is_generating = binding.BindableProperty()
    is_interactive_plot = binding.BindableProperty()
    user_prompt = binding.BindableProperty()
    recommendation_type = binding.BindableProperty()
    num_images_to_generate = binding.BindableProperty()
    score_mode = binding.BindableProperty()
    beta = binding.BindableProperty()
    image_display_width = binding.BindableProperty()
    image_display_height = binding.BindableProperty()
    active_image = binding.BindableProperty()
    save_path = binding.BindableProperty()
    blind_mode = binding.BindableProperty()

    @classmethod
    async def create(cls, args):
        """
        This method should be used instead of the __init__-method to create an object of the WebUI-class.
        Usage: ui = await WebUI.create(...) inside an async function.

        Args:
            args: The config args as an omegaconf.DictConfig object.

        Returns:
            Created object of type WebUI.
        """
        self = cls()
        loading_label = ngUI.label("Starting session...")
        await ngUI.context.client.connected()
        # Args of global config
        self.args = args
        seed_everything(self.args.random_seed)
        self.queue_lock = threading.Lock()
        # Generate id for this session
        self.session_id = secrets.token_urlsafe(4)
        # State variables
        self.state = None
        self.is_initial_iteration = False
        self.is_main_loop_iteration = False
        self.is_generating = False
        self.is_interactive_plot = False
        # Provided by the user / system
        self.user_prompt = ""
        self.recommendation_type = RecommendationType.RANDOM
        self.num_images_to_generate = self.args.num_recommendations
        self.score_mode = self.args.score_mode
        self.scorer = Scorer(self)

        # Other modules
        self.user_profile_host = None # Initialized after initial iteration
        self.beta = -0.1 # Required for debugging purposes: <0 means beta is not used
        loop = asyncio.get_event_loop()
        await loop.run_in_executor(None, self.init_generator)

        # Lists / UI components
        self.image_display_width, self.image_display_height = tuple(self.args.image_display_size)
        self.prev_images = []
        self.images = [Image.new('RGB', (self.image_display_width, self.image_display_height)) for _ in range(self.num_images_to_generate)] # For convenience already initialized here
        self.images_display = [None for _ in range(self.num_images_to_generate)] # For convenience already initialized here
        self.active_image = 0
        self.submit_button = None
        # Image saving
        self.save_path = f"{self.args.path.images_save_dir}/{self.session_id}"
        self.num_images_saved = 0

        self.blind_mode = False

        # Set UI root & load debug menu
        self.root = ngUI.column().classes('w-full').style('font-family:"Product Sans","Noto Sans","Verdana", sans-serif')
        self.debug_menu = DebugMenu(self)

        self.keyboard = ngUI.keyboard(on_key=self.handle_key)
        # Remove loading label
        loading_label.delete()
        loading_label = None
        return self

    def run(self):
        """
        This function starts the Web UI.
        """
        self.change_state(WebUIState.INIT_STATE)
        self.root.clear()
        self.build_userinterface()

    def reload_userinterface(self):
        """
        Reloads the UI.
        """
        self.root.clear()
        self.scorer = Scorer(self)
        self.images = self.images[:min(len(self.images), self.num_images_to_generate)] \
                    + [Image.new('RGB', (self.image_display_width, self.image_display_height)) for _ in range(self.num_images_to_generate - min(len(self.images), self.num_images_to_generate))]
        self.images_display = [None for _ in range(self.num_images_to_generate)]
        self.build_userinterface()

    # <---------- Updating State ---------->
    def change_state(self, new_state: WebUIState):
        """
        Updates the current state of the Web UI.

        Args:
            new_state: The updated state of the Web UI.
        """
        self.state = new_state
        self.update_state_variables()

    def update_state_variables(self):
        """
        Updates the boolean state variables (used for component visibility) based on the current state of the web UI.
        """
        self.is_initial_iteration = self.state == WebUIState.INIT_STATE
        self.is_main_loop_iteration = self.state == WebUIState.MAIN_STATE
        self.is_generating = self.state == WebUIState.GENERATING_STATE
        self.is_interactive_plot = self.state == WebUIState.PLOT_STATE

    # <------------------------------------>
    # <---------- Building UI ---------->
    def build_userinterface(self):
        """
        Builds the complete user interface using NiceGUI.

        UI Structure:
        - Webis demo template top half.
        - Content based on the current state. Either the initial prompt input, the main loop with the user preferences, the loading spinner or the plot.
        - Some empty space so the footer doesnt look weird on high resolution devices.
        - Webis demo template bottom half/footer.
        """
        webis_template_top, webis_template_bottom = self.get_webis_demo_template_html()
        with self.root:
            ngUI.html(webis_template_top).classes('w-full')
            InitialIterationUI(self)
            self.main_loop_ui = MainLoopUI(self)
            LoadingSpinnerUI(self)
            self.plot_ui = PlotUI(self)
            ngUI.space().classes('w-full h-[calc(80vh-2rem)]')
            ngUI.html(webis_template_bottom).classes('w-full')

    # <--------------------------------->
    # <---------- Initialize other non-UI components ---------->
    def init_generator(self):
        """
        Initializes the generator and performs a warm-start.
        """
        self.generator = Generator(
            n_images=self.num_images_to_generate,
            cache_dir=self.args.path.cache_dir,
            device=self.args.device,
            **self.args.generator
        )
<<<<<<< HEAD

        # if self.args.generator_warm_start:
        #     with self.queue_lock:
        #         self.generator.generate_image(torch.zeros(1, 77, 768))
    
=======
        if self.args.generator_warm_start:
            with self.queue_lock:
                self.generator.generate_image(torch.zeros(1, 77, 768))

>>>>>>> 98b66d19
    def init_user_profile_host(self):
        """
        Initializes the user profile host with the initial user prompt.
        """
        self.user_profile_host = UserProfileHost(
            original_prompt=self.user_prompt,
            add_ons=None,
            recommendation_type=self.recommendation_type,
            cache_dir=self.args.path.cache_dir,
            stable_dif_pipe=self.generator.pipe,
            n_recommendations=self.num_images_to_generate,
            **self.args.recommender
        )

<<<<<<< HEAD
        self.generator.setup(self.user_prompt, self.args.random_seed)
    
=======
>>>>>>> 98b66d19
    # <------------------------------------------------------->
    # <---------- Keyboard controls ---------->
    def handle_key(self, e: KeyEventArguments):
        """
        Handles key events.

        Args:
            e: KeyEvent args.
        """
        if e.key.f9 and e.action.keydown:
            self.debug_menu.toggle_visibility()
        if self.score_mode == ScoreMode.EMOJI.value and self.state == WebUIState.MAIN_STATE:
            if e.key.arrow_right and e.action.keydown:
                self.update_active_image(self.active_image + 1)
            if e.key.arrow_left and e.action.keydown:
                self.update_active_image(self.active_image - 1)
            if e.key == 's' and e.action.keydown:
                self.main_loop_ui.on_save_button_click(self.images_display[self.active_image])
            if e.key.enter and e.action.keydown:
                self.submit_button.run_method('click')
            if e.key.number in [1, 2, 3, 4, 5] and e.action.keydown:
                self.on_number_keystroke(e.key.number)

    def update_active_image(self, idx=0):
        """
        Updates the active image and its visuals on the UI (currently only used in emoji ScoreMode).

        Args:
            idx: The image index of the new active image.
        """
        if self.score_mode == ScoreMode.EMOJI.value:
            idx = idx % self.num_images_to_generate
            self.images_display[self.active_image].style('border-color: lightgray')
            self.active_image = idx
            self.images_display[idx].style('border-color: red')

    def on_number_keystroke(self, key):
        """
        Updates the score for the active image upon typing one of the valid number keys.

        Args:
            key: The number of the key typed.
        """
        self.scorer.scores_toggles[self.active_image].value = key - 1
        self.update_active_image(self.active_image + 1)

    # <--------------------------------------->
    # <---------- Image generation & User profile ---------->
    def generate_images(self):
        """
        Generates images by passing the recommended embeddings from the user profile host to the generator and saving the generated 
        images of the generator in self.images.
        """
        with self.queue_lock:
<<<<<<< HEAD
            embeddings, latents = self.user_profile_host.generate_recommendations(num_recommendations=self.num_images_to_generate)
            self.images = self.generator.generate_image_stream(embeddings, latents)
=======
            embeddings, latents = self.user_profile_host.generate_recommendations(num_recommendations=self.num_images_to_generate, beta=(self.beta if self.beta >= 0 else None))
            self.images = self.generator.generate_image(embeddings, latents)
>>>>>>> 98b66d19
            self.prev_images.extend(self.images)

    def update_image_displays(self):
        """
        Updates the image displays with the current images in self.images.
        """
        [self.images_display[i].set_source(self.images[i]) for i in range(self.num_images_to_generate)]
        self.reload_userinterface()

    def update_user_profile(self):
        """
        Call the user profile host to update the user profile using provided scores of the current iteration.
        """
        normalized_scores = self.scorer.get_scores()
        self.user_profile_host.fit_user_profile(preferences=normalized_scores)

    # <----------------------------------------------------->
    # <---------- Misc. ---------->
    def get_webis_demo_template_html(self):
        """
        Returns the webis html template for demo web applications.

        Returns:
            A tuple of the top half of the webis html template until the demo content and the bottom half/footer.
        """
        with open("./prototype/resources/webis_template_top.html") as f:
            webis_template_top = f.read()
        with open("./prototype/resources/webis_template_bottom.html") as f:
            webis_template_bottom = f.read()
        return webis_template_top, webis_template_bottom

    # <---------------------------><|MERGE_RESOLUTION|>--- conflicted
+++ resolved
@@ -171,18 +171,11 @@
             device=self.args.device,
             **self.args.generator
         )
-<<<<<<< HEAD
 
         # if self.args.generator_warm_start:
         #     with self.queue_lock:
         #         self.generator.generate_image(torch.zeros(1, 77, 768))
     
-=======
-        if self.args.generator_warm_start:
-            with self.queue_lock:
-                self.generator.generate_image(torch.zeros(1, 77, 768))
-
->>>>>>> 98b66d19
     def init_user_profile_host(self):
         """
         Initializes the user profile host with the initial user prompt.
@@ -197,11 +190,6 @@
             **self.args.recommender
         )
 
-<<<<<<< HEAD
-        self.generator.setup(self.user_prompt, self.args.random_seed)
-    
-=======
->>>>>>> 98b66d19
     # <------------------------------------------------------->
     # <---------- Keyboard controls ---------->
     def handle_key(self, e: KeyEventArguments):
@@ -256,13 +244,8 @@
         images of the generator in self.images.
         """
         with self.queue_lock:
-<<<<<<< HEAD
             embeddings, latents = self.user_profile_host.generate_recommendations(num_recommendations=self.num_images_to_generate)
             self.images = self.generator.generate_image_stream(embeddings, latents)
-=======
-            embeddings, latents = self.user_profile_host.generate_recommendations(num_recommendations=self.num_images_to_generate, beta=(self.beta if self.beta >= 0 else None))
-            self.images = self.generator.generate_image(embeddings, latents)
->>>>>>> 98b66d19
             self.prev_images.extend(self.images)
 
     def update_image_displays(self):
