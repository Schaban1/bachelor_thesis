import os
from nicegui import ui as ngUI
from nicegui import binding
from PIL import Image
import torch
from functools import partial
import asyncio
import threading
import secrets

from prototype.constants import RecommendationType, WebUIState
from prototype.user_profile_host import UserProfileHost
from prototype.generator.generator import Generator


class WebUI:
    """
    This class implements a interactive web user interface for an image generation system.
    """
    is_initial_iteration = binding.BindableProperty()
    is_main_loop_iteration = binding.BindableProperty()
    is_generating = binding.BindableProperty()
    user_prompt = binding.BindableProperty()
    recommendation_type = binding.BindableProperty()

    @classmethod
    async def create(cls, args):
        """
        This method should be used instead of the __init__-method to create an object of the WebUI-class.
        Usage: ui = await WebUI.create(...) inside an async function.

        Args:
            args: The config args as an omegaconf.DictConfig object.

        Returns:
            Created object of type WebUI.
        """
        self = cls()
        self.session_id = secrets.token_urlsafe(4)
        # Args of global config
        self.args = args
        # State variables
        self.state = None
        self.is_initial_iteration = False
        self.is_main_loop_iteration = False
        self.is_generating = False
        # Provided by the user / system
        self.user_prompt = ""
        self.recommendation_type = RecommendationType.POINT
        self.num_images_to_generate = self.args.num_recommendations
        # Other modules
        self.user_profile_host = None # Initialized after initial iteration
        self.user_profile_host_beta = 20
<<<<<<< HEAD
        self.generator = Generator(
            n_images=self.num_images_to_generate,
            cache_dir=self.args.path.cache_dir,
            num_inference_steps=self.args.generator.num_inference_steps,
            device=self.args.device,
            random_latents=self.args.generator.random_latents,
            guidance_scale=self.args.generator.guidance_scale
        )

=======
        self.generator = Generator(n_images=self.num_images_to_generate, cache_dir=self.args.path.cache_dir, device=args.device, **self.args.generator)
>>>>>>> b769e0df
        # Lists / UI components
        self.image_size = (256, 256)
        self.images = [Image.new('RGB', self.image_size) for _ in range(self.num_images_to_generate)] # For convenience already initialized here
        self.images_display = [None for _ in range(self.num_images_to_generate)] # For convenience already initialized here
        self.scores_slider = [None for _ in range(self.num_images_to_generate)] # For convenience already initialized here
        # Image saving
        self.save_path = f"{self.args.path.images_save_dir}/{self.session_id}"
        self.num_images_saved = 0

        self.queue_lock = threading.Lock()
        return self

    def run(self):
        """
        This function runs the Web UI indefinitely.
        """
        self.change_state(WebUIState.INIT_STATE)
        self.build_userinterface()
    
    def change_state(self, new_state: WebUIState):
        """
        Updates the current state of the Web UI.

        Args:
            new_state: The updated state of the Web UI.
        """
        self.state = new_state
        self.update_state_variables()
    
    def update_state_variables(self):
        """
        Updates the boolean state variables (used for component visibility) based on the current state of the web UI.
        """
        self.is_initial_iteration = self.state == WebUIState.INIT_STATE
        self.is_main_loop_iteration = self.state == WebUIState.MAIN_STATE
        self.is_generating = self.state == WebUIState.GENERATING_STATE
    
    def build_userinterface(self):
        """
        Builds the complete user interface using NiceGUI.

        UI Structure:
        - Webis demo template top half.
        - Content based on the current state. Either the initial prompt input, the main loop with the user preferences or the loading spinner.
        - Some empty space so the footer doesnt look weird on high resolution devices.
        - Webis demo template bottom half/footer.
        """
        webis_template_top, webis_template_bottom = self.get_webis_demo_template_html()
        with ngUI.column().classes('w-full').style('font-family:"Product Sans","Noto Sans","Verdana", sans-serif'):
            ngUI.html(webis_template_top).classes('w-full')
            self.build_initial_userinterface()
            self.build_main_loop_userinterface()
            self.build_loading_spinner_userinterface()
            ngUI.space().classes('w-full h-[calc(80vh-2rem)]')
            ngUI.html(webis_template_bottom).classes('w-full')
    
    def build_initial_userinterface(self):
        """
        Builds the UI for the initial iteration state.
        """
        with ngUI.column().classes('mx-auto items-center').bind_visibility_from(self, 'is_initial_iteration', value=True):
            ngUI.input(label='Your prompt:', on_change=self.on_user_prompt_input, validation={'Please type in a prompt!': lambda value: len(value) > 0}).props("size=100")
            ngUI.space().classes('w-full h-[2vh]')
            ngUI.select({t: t.value for t in RecommendationType}, value=RecommendationType.POINT, on_change=self.on_recommendation_type_select).props('popup-content-class="max-w-[200px]"')
            ngUI.space().classes('w-full h-[2vh]')
            ngUI.button('Generate images', on_click=self.on_generate_images_button_click)
    
    def build_main_loop_userinterface(self):
        """
        Builds the UI for the main loop iteration state.
        """
        with ngUI.column().classes('mx-auto items-center').bind_visibility_from(self, 'is_main_loop_iteration', value=True):
            ngUI.label('Please rate these images based on your satisfaction from 0 to 10 using the sliders.').style('font-size: 200%;')
            with ngUI.row().classes('mx-auto items-center'):
                ngUI.label(f'Your selected recommendation type:').style('font-size: 150%; font-weight: bold;')
                ngUI.label(self.recommendation_type).style('font-size: 150%;').bind_text_from(self, 'recommendation_type')
            ngUI.label(f'Your initial prompt:').style('font-size: 150%; font-weight: bold;')
            ngUI.label(self.user_prompt).style('font-size: 150%;').bind_text_from(self, 'user_prompt')
            with ngUI.row().classes('mx-auto items-center'):
                for i in range(self.num_images_to_generate):
                    with ngUI.column().classes('mx-auto items-center'):
                        self.images_display[i] = ngUI.interactive_image(self.images[i]).style(f'width: {self.image_size[0]}px; height: {self.image_size[1]}px; object-fit: scale-down')
                        with self.images_display[i]:
                            ngUI.button(icon='o_save', on_click=partial(self.on_save_button_click, self.images_display[i])).props('flat fab color=white').classes('absolute bottom-0 right-0 m-2')
                        self.build_score_buttons()
                        #self.scores_slider[i] = ngUI.slider(min=0, max=10, value=0, step=0.1)
                        #ngUI.label().bind_text_from(self.scores_slider[i], 'value')
            ngUI.button('Submit scores', on_click=self.on_submit_scores_button_click)
            with ngUI.row().classes('w-full justify-end'):
                ngUI.button('Restart process', on_click=self.on_restart_process_button_click, color='red')
    
    def build_score_buttons(self):
        """
        Builds the score buttons for an image.
        """
        ngUI.toggle({0: '😢', 1: '🙁', 2: '😐', 3: '😄', 4: '😍'}, value=0).props('rounded')
    
    def build_loading_spinner_userinterface(self):
        """
        Builds the UI for the generating state.
        """
        with ngUI.column().classes('mx-auto items-center').bind_visibility_from(self, 'is_generating', value=True):
            ngUI.label('Generating images...').style('font-size: 200%;')
            ngUI.spinner(size='128px')
    
    def on_user_prompt_input(self, new_user_prompt):
        """
        Updates the user_prompt class variable on input in the text field.

        Args:
            new_user_prompt: Input of the text field in the initial iteration state.
        """
        self.user_prompt = new_user_prompt.value
    
    def on_recommendation_type_select(self, new_recommendation_type):
        """
        Updates the recommendation_type class variable on selection in the select menu.

        Args:
            new_recommendation_type: Selection of the select menu in the initial iteration state.
        """
        self.recommendation_type = new_recommendation_type.value
    
    def init_user_profile_host(self):
        """
        Initializes the user profile host with the initial user prompt.
        """
        self.user_profile_host = UserProfileHost(
            original_prompt=self.user_prompt,
            add_ons=None,
            recommendation_type=self.recommendation_type,
            cache_dir=self.args.path.cache_dir,
            stable_dif_pipe=self.generator.pipe,
            **self.args.recommender
        )
    
    def generate_images(self):
        """
        Generates images by passing the recommended embeddings from the user profile host to the generator and saving the generated 
        images of the generator in self.images.
        """
        with self.queue_lock:
            embeddings, latents = self.user_profile_host.generate_recommendations(num_recommendations=self.num_images_to_generate, beta=self.user_profile_host_beta)
            self.images = self.generator.generate_image(embeddings, latents)
    
    def update_image_displays(self):
        """
        Updates the image displays with the current images in self.images.
        """
        [self.images_display[i].set_source(self.images[i]) for i in range(self.num_images_to_generate)]
    
    async def on_generate_images_button_click(self):
        """
        Initializes the user profile host with the initial user prompt and generates the first images.
        """
        if not self.user_prompt:
            ngUI.notify('Please type in a prompt!')
            return
        self.change_state(WebUIState.GENERATING_STATE)
        ngUI.notify('Generating images...')
        loop = asyncio.get_event_loop()
        await loop.run_in_executor(None, self.init_user_profile_host)
        await loop.run_in_executor(None, self.generate_images)
        self.update_image_displays()
        self.change_state(WebUIState.MAIN_STATE)
    
    def get_scores(self):
        """
        Get the normalized scores provided by the user with the sliders.

        Returns:
            The normalized scores as a one-dim tensor of shape (num_images_to_generate).
        """
        scores = torch.FloatTensor([slider.value for slider in self.scores_slider])
        normalized_scores = scores / 10
        return normalized_scores
    
    def reset_sliders(self):
        """
        Reset the value of the score sliders to the default value.
        """
        [slider.set_value(0) for slider in self.scores_slider]
    
    def update_user_profile(self):
        """
        Call the user profile host to update the user profile using provided scores of the current iteration.
        """
        normalized_scores = self.get_scores()
        self.user_profile_host.fit_user_profile(preferences=normalized_scores)
        self.user_profile_host_beta -= 1
    
    def on_save_button_click(self, image_display):
        """
        Saves the displayed image where the save button is located in the images save dir.

        Args:
            image_display: The image display containing the image to save.
        """
        image_to_save = image_display.source
        if not os.path.exists(self.save_path):
            os.makedirs(self.save_path)
        file_name = f"image_{self.num_images_saved}.png"
        image_to_save.save(f"{self.save_path}/{file_name}")
        self.num_images_saved += 1
        ngUI.notify(f"Image saved in {self.save_path}/{file_name}!")
    
    async def on_submit_scores_button_click(self):
        """
        Updates the user profile with the user scores and generates the next images.
        """
        self.update_user_profile()
        ngUI.notify('Scores submitted!')
        self.change_state(WebUIState.GENERATING_STATE)
        ngUI.notify('Generating new images...')
        loop = asyncio.get_event_loop()
        await loop.run_in_executor(None, self.generate_images)
        self.update_image_displays()
        self.reset_sliders()
        self.change_state(WebUIState.MAIN_STATE)
    
    def on_restart_process_button_click(self):
        """
        Restarts the process by starting with the initial iteration again.
        """
        self.change_state(WebUIState.INIT_STATE)
        self.reset_sliders()
        self.user_profile_host = None
    
    def get_webis_demo_template_html(self):
        """
        Returns the webis html template for demo web applications.

        Returns:
            A tuple of the top half of the webis html template until the demo content and the bottom half/footer.
        """
        with open("./prototype/resources/webis_template_top.html") as f:
            webis_template_top = f.read()
        with open("./prototype/resources/webis_template_bottom.html") as f:
            webis_template_bottom = f.read()
        return webis_template_top, webis_template_bottom<|MERGE_RESOLUTION|>--- conflicted
+++ resolved
@@ -51,19 +51,7 @@
         # Other modules
         self.user_profile_host = None # Initialized after initial iteration
         self.user_profile_host_beta = 20
-<<<<<<< HEAD
-        self.generator = Generator(
-            n_images=self.num_images_to_generate,
-            cache_dir=self.args.path.cache_dir,
-            num_inference_steps=self.args.generator.num_inference_steps,
-            device=self.args.device,
-            random_latents=self.args.generator.random_latents,
-            guidance_scale=self.args.generator.guidance_scale
-        )
-
-=======
         self.generator = Generator(n_images=self.num_images_to_generate, cache_dir=self.args.path.cache_dir, device=args.device, **self.args.generator)
->>>>>>> b769e0df
         # Lists / UI components
         self.image_size = (256, 256)
         self.images = [Image.new('RGB', self.image_size) for _ in range(self.num_images_to_generate)] # For convenience already initialized here
