--- conflicted
+++ resolved
@@ -98,7 +98,7 @@
         """
         self.change_state(WebUIState.INIT_STATE)
         self.build_userinterface()
-    
+
     def reload_userinterface(self):
         """
         Reloads the UI.
@@ -109,7 +109,7 @@
                     + [Image.new('RGB', (self.image_display_width, self.image_display_height)) for _ in range(self.num_images_to_generate - min(len(self.images), self.num_images_to_generate))]
         self.images_display = [None for _ in range(self.num_images_to_generate)]
         self.build_userinterface()
-    
+
     # <---------- Updating State ---------->
     def change_state(self, new_state: WebUIState):
         """
@@ -143,13 +143,8 @@
         - Webis demo template bottom half/footer.
         """
         webis_template_top, webis_template_bottom = self.get_webis_demo_template_html()
-<<<<<<< HEAD
-        self.keyboard = ngUI.keyboard(on_key=self.handle_key, active=False)
         self.prev_images = []
-        with ngUI.column().classes('w-full').style('font-family:"Product Sans","Noto Sans","Verdana", sans-serif'):
-=======
         with self.root:
->>>>>>> 140dac03
             ngUI.html(webis_template_top).classes('w-full')
             InitialIterationUI(self)
             self.main_loop_ui = MainLoopUI(self)
@@ -245,14 +240,14 @@
             embeddings, latents = self.user_profile_host.generate_recommendations(num_recommendations=self.num_images_to_generate)
             self.images = self.generator.generate_image(embeddings, latents)
             self.prev_images.extend(self.images)
-    
+
     def update_image_displays(self):
         """
         Updates the image displays with the current images in self.images.
         """
         [self.images_display[i].set_source(self.images[i]) for i in range(self.num_images_to_generate)]
         self.reload_userinterface()
-    
+
     def update_user_profile(self):
         """
         Call the user profile host to update the user profile using provided scores of the current iteration.
