--- conflicted
+++ resolved
@@ -179,7 +179,6 @@
         """
         Initializes the generator and performs a warm-start.
         """
-<<<<<<< HEAD
         with self.queue_lock:
             if self.args.use_stream_diffusion:
                 print("using stream diffusion")
@@ -199,22 +198,10 @@
                     **self.args.generator
                 )
 
-            if self.args.generator_warm_start:
-                self.generator.generate_image(torch.zeros(1, 77, 768))
-                self.generator.latest_images = []
-=======
-        self.generator = Generator(
-            n_images=self.num_images_to_generate,
-            cache_dir=self.args.path.cache_dir,
-            device=self.args.device,
-            **self.args.generator
-        )
->>>>>>> 50b4dc6c
-
-        # if self.args.generator_warm_start:
-        #     with self.queue_lock:
-        #         self.generator.generate_image(torch.zeros(1, 77, 768))
-    
+            # if self.args.generator_warm_start:
+            #     self.generator.generate_image(torch.zeros(1, 77, 768))
+            #     self.generator.latest_images = []
+
     def init_user_profile_host(self):
         """
         Initializes the user profile host with the initial user prompt.
@@ -287,12 +274,7 @@
         """
         with self.queue_lock:
             embeddings, latents = self.user_profile_host.generate_recommendations(num_recommendations=self.num_images_to_generate)
-<<<<<<< HEAD
             self.images = self.generator.generate_image(embeddings, latents)
-=======
-            self.images = self.generator.generate_image_stream(embeddings, latents)
-            self.prev_images.extend(self.images)
->>>>>>> 50b4dc6c
 
     def update_image_displays(self):
         """
