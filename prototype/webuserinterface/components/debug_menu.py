from nicegui import ui as ngUI

from prototype.constants import WebUIState, RecommendationType, ScoreMode

class DebugMenu(ngUI.element):
    """
    Contains the code for the debug menu.
    """

    def __init__(self, webUI, bg_color=(0,0,0,0.5)):
        """
        Builds the debug menu UI.

        Args:
            webUI: The parent WebUI instance that uses this component.
            bg_color: The background color of the debug menu. Defaults to (0,0,0,0.5).
        """
        super().__init__(tag='div')
        self.webUI = webUI
        self.style('position: fixed; display: block; width: 100%; height: 100%;'
                   'top: 0; left: 0; right: 0; bottom: 0; z-index: 2;'
                   'background-color:' + f'rgba{bg_color};')
        self.input_props = 'input-style="color: white" label-color=white dense'
        self.checkbox_style = 'color: white;'
        with self:
            with ngUI.element('div').style("margin-left: 8px;").classes("h-screen flex"):
                with ngUI.column().classes('p-0 gap-0'):
                    ngUI.label("Debug UI Info").style("font-size: 50px; color: white;")
                    ngUI.input(label="session_id").props(self.input_props).bind_value(self.webUI, 'session_id')
                    ngUI.select({s: s.value for s in WebUIState}, label='state', on_change=self.webUI.update_state_variables).props(self.input_props).bind_value(self.webUI, 'state')
                    ngUI.checkbox('is_initial_iteration').style(self.checkbox_style).bind_value(self.webUI, 'is_initial_iteration')
                    ngUI.checkbox('is_main_loop_iteration').style(self.checkbox_style).bind_value(self.webUI, 'is_main_loop_iteration')
                    ngUI.checkbox('is_generating').style(self.checkbox_style).bind_value(self.webUI, 'is_generating')
                    ngUI.checkbox('is_interactive_plot').style(self.checkbox_style).bind_value(self.webUI, 'is_interactive_plot')
                    ngUI.input(label="user_prompt").props(self.input_props).bind_value(self.webUI, 'user_prompt')
                    ngUI.select({t: t.value for t in RecommendationType}, label='recommendation_type').props(self.input_props).bind_value(self.webUI, 'recommendation_type')
                    ngUI.number(label="num_images_to_generate", min=0, precision=0, step=1, on_change=self.webUI.reload_userinterface).props(self.input_props).bind_value(self.webUI, 'num_images_to_generate', forward=int)
                    ngUI.select({m.value: m.value for m in ScoreMode}, label='score_mode', on_change=self.webUI.reload_userinterface).style("width: 100px;").props(self.input_props).bind_value(self.webUI, 'score_mode')
                    ngUI.number(label="image_display_width", min=0, precision=0, step=1, on_change=self.webUI.reload_userinterface).props(self.input_props).bind_value(self.webUI, 'image_display_width', forward=int)
                    ngUI.number(label="image_display_height", min=0, precision=0, step=1, on_change=self.webUI.reload_userinterface).props(self.input_props).bind_value(self.webUI, 'image_display_height', forward=int)
                    ngUI.number(label="active_image", min=0, precision=0, step=1).props(self.input_props).bind_value(self.webUI, 'active_image', forward=int)
                    ngUI.input(label="save_path").props(self.input_props).bind_value(self.webUI, 'save_path')
                    ngUI.button('Force UI Reload', on_click=self.webUI.reload_userinterface, color='red').style("margin-top: 40px; margin-left: 10px;")
                ngUI.space()
                with ngUI.column().classes('p-0 gap-0'):
                    ngUI.label("Debug Generator Info").style("font-size: 50px; color: white;")
                    ngUI.number(label="height", min=0, precision=0, step=8, on_change=self.webUI.generator.load_generator).props(self.input_props).bind_value(self.webUI.generator, 'height', forward=int)
                    ngUI.number(label="width", min=0, precision=0, step=8, on_change=self.webUI.generator.load_generator).props(self.input_props).bind_value(self.webUI.generator, 'width', forward=int)
                    ngUI.checkbox('random_latents', on_change=self.webUI.generator.load_generator).style(self.checkbox_style).bind_value(self.webUI.generator, 'random_latents')
                    ngUI.number(label="num_inference_steps", min=0, precision=0, step=1, on_change=self.webUI.generator.load_generator).props(self.input_props).bind_value(self.webUI.generator, 'num_inference_steps', forward=int)
                    ngUI.number(label="guidance_scale", min=0, step=0.01, on_change=self.webUI.generator.load_generator).props(self.input_props).bind_value(self.webUI.generator, 'guidance_scale')
                    ngUI.number(label="n_images", min=0, precision=0, step=1, on_change=self.webUI.generator.load_generator).props(self.input_props).bind_value(self.webUI.generator, 'n_images', forward=int)
                    ngUI.checkbox('use_negative_prompt', on_change=self.webUI.generator.load_generator).style(self.checkbox_style).bind_value(self.webUI.generator, 'use_negative_prompt')
                ngUI.space()
                self.user_profile_host_info = ngUI.column().classes('p-0 gap-0')
                with self.user_profile_host_info:
                    ngUI.label("Debug UP Host Info").style("font-size: 50px; color: white;")
                    ngUI.label("Not initialized").style("font-size: 20px; color: red;").bind_visibility(self.webUI, "is_initial_iteration", value=True)
                    # This weird structure is a workaround for a nicegui bug
                    self.up_info = [
                    ("original_prompt", ngUI.input(label="original_prompt").props(self.input_props)),
                    ("extend_original_prompt", ngUI.checkbox('extend_original_prompt').style(self.checkbox_style)),
                    ("recommendation_type", ngUI.select({t: t.value for t in RecommendationType}, label='recommendation_type').props(self.input_props)),
                    ("height", ngUI.number(label="height", min=0, precision=0, step=8).props(self.input_props)),
                    ("width", ngUI.number(label="width", min=0, precision=0, step=8).props(self.input_props)),
                    ("latent_space_length", ngUI.number(label="latent_space_length", min=0, step=0.01).props(self.input_props)),
                    ("n_latent_axis", ngUI.number(label="n_latent_axis", min=0, precision=0, step=1).props(self.input_props)),
                    ("n_embedding_axis", ngUI.number(label="n_embedding_axis", min=0, precision=0, step=1).props(self.input_props)),
                    ("use_embedding_center", ngUI.checkbox('use_embedding_center').style(self.checkbox_style)),
                    ("use_latent_center", ngUI.checkbox('use_latent_center').style(self.checkbox_style)),
                    ("n_recommendations", ngUI.number(label="n_recommendations", min=0, precision=0, step=1).props(self.input_props)),
                    ("ema_alpha", ngUI.number(label="ema_alpha", min=0, step=0.01).props(self.input_props)),
<<<<<<< HEAD
                    ("weighted_axis_beta", ngUI.number(label="weighted_axis_beta", min=0, max=1, step=0.1).props(self.input_props)),
                    ("bo_beta", ngUI.number(label="bo_beta", min=0, precision=0, step=1).props(self.input_props)),
                    ("di_beta", ngUI.number(label="di_beta", min=0, precision=0, step=1).props(self.input_props)),
                    ("di_beta_increase", ngUI.number(label="di_beta_increase", min=0, precision=0, step=1).props(self.input_props)),
=======
                    ("weighted_axis_exploration_factor", ngUI.number(label="weighted_axis_exploration_factor", min=0, step=0.01).props(self.input_props)),
                    ("beta", ngUI.number(label="beta", min=0, precision=2, step=.01).props(self.input_props)),
                    ("beta_step_size", ngUI.number(label="beta_step_size", min=0, precision=2, step=.01).props(self.input_props)),
>>>>>>> 5d869d00
                    ("search_space_type", ngUI.input(label="search_space_type").props(self.input_props)),
                    ]
        self.toggle_visibility()

    def set_user_profile_updater(self):
        """
        Sets the function and bindings of the user profile host debug info.
        """
        for attribute, ui_element in self.up_info:
            ui_element.bind_value(self.webUI.user_profile_host, attribute)
            ui_element.on_value_change(self.webUI.user_profile_host.load_user_profile_host)
    
    def toggle_visibility(self):
        """
        Toggles visibility of the debug menu.
        """
        self.set_visibility(not self.visible)<|MERGE_RESOLUTION|>--- conflicted
+++ resolved
@@ -70,16 +70,9 @@
                     ("use_latent_center", ngUI.checkbox('use_latent_center').style(self.checkbox_style)),
                     ("n_recommendations", ngUI.number(label="n_recommendations", min=0, precision=0, step=1).props(self.input_props)),
                     ("ema_alpha", ngUI.number(label="ema_alpha", min=0, step=0.01).props(self.input_props)),
-<<<<<<< HEAD
-                    ("weighted_axis_beta", ngUI.number(label="weighted_axis_beta", min=0, max=1, step=0.1).props(self.input_props)),
-                    ("bo_beta", ngUI.number(label="bo_beta", min=0, precision=0, step=1).props(self.input_props)),
-                    ("di_beta", ngUI.number(label="di_beta", min=0, precision=0, step=1).props(self.input_props)),
-                    ("di_beta_increase", ngUI.number(label="di_beta_increase", min=0, precision=0, step=1).props(self.input_props)),
-=======
                     ("weighted_axis_exploration_factor", ngUI.number(label="weighted_axis_exploration_factor", min=0, step=0.01).props(self.input_props)),
                     ("beta", ngUI.number(label="beta", min=0, precision=2, step=.01).props(self.input_props)),
                     ("beta_step_size", ngUI.number(label="beta_step_size", min=0, precision=2, step=.01).props(self.input_props)),
->>>>>>> 5d869d00
                     ("search_space_type", ngUI.input(label="search_space_type").props(self.input_props)),
                     ]
         self.toggle_visibility()
