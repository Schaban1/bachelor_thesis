--- conflicted
+++ resolved
@@ -36,13 +36,8 @@
                     ngUI.select({t: t.value for t in RecommendationType}, label='recommendation_type').props(self.input_props).bind_value(self.webUI, 'recommendation_type')
                     ngUI.number(label="num_images_to_generate", min=0, precision=0, step=1, on_change=self.webUI.reload_userinterface).props(self.input_props).bind_value(self.webUI, 'num_images_to_generate', forward=int)
                     ngUI.select({m.value: m.value for m in ScoreMode}, label='score_mode', on_change=self.webUI.reload_userinterface).style("width: 100px;").props(self.input_props).bind_value(self.webUI, 'score_mode')
-<<<<<<< HEAD
+                    ngUI.number(label="beta", min=-0.1, max=1.0, precision=1, step=0.1).props(self.input_props).bind_value(self.webUI, 'beta', forward=float)
                     ngUI.number(label="image_display_width", min=0, precision=0, step=1, on_change=self.webUI.reload_userinterface).props(self.input_props).bind_value(self.webUI, 'image_display_width', forward=int)
-                    ngUI.number(label="beta", min=-0.1, max=1.0, precision=1, step=0.1).props(self.input_props).bind_value(self.webUI, 'beta', forward=float)
-=======
-                    ngUI.number(label="beta", min=-1, precision=0, step=1).props(self.input_props).bind_value(self.webUI, 'beta', forward=int)
-                    ngUI.number(label="image_display_width", min=0, precision=0, step=1, on_change=self.webUI.reload_userinterface).props(self.input_props).bind_value(self.webUI, 'image_display_width', forward=int)
->>>>>>> 52821b84
                     ngUI.number(label="image_display_height", min=0, precision=0, step=1, on_change=self.webUI.reload_userinterface).props(self.input_props).bind_value(self.webUI, 'image_display_height', forward=int)
                     ngUI.number(label="active_image", min=0, precision=0, step=1).props(self.input_props).bind_value(self.webUI, 'active_image', forward=int)
                     ngUI.input(label="save_path").props(self.input_props).bind_value(self.webUI, 'save_path')
