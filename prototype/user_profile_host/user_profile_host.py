--- conflicted
+++ resolved
@@ -117,9 +117,9 @@
             )
         self.tokenizer = self.stable_dif_pipe.tokenizer
         self.text_encoder = self.stable_dif_pipe.text_encoder
-        
+
         self.load_user_profile_host()
-    
+
     def load_user_profile_host(self):
         # Define the center of the user_space with the original prompt embedding
         self.embedding_center = self.clip_embedding(self.original_prompt)
@@ -279,18 +279,13 @@
             embeddings (Tensor): Embeddings that can be retransformed into the CLIP space and used for image generation
         """
         # Generate recommendations in the user_space
-<<<<<<< HEAD
         if self.user_profile is not None:
             user_space_embeddings = self.recommender.recommend_embeddings(user_profile=self.user_profile,
                                                                           n_recommendations=num_recommendations)
-=======
-        if self.user_profile != None:
-            user_space_embeddings = self.recommender.recommend_embeddings(user_profile=self.user_profile, n_recommendations=num_recommendations, beta=beta)
->>>>>>> 140dac03
         else:
             # Start initially with some random embeddings and take into account the bounds
             user_space_embeddings = RandomRecommender(n_embedding_axis=self.n_embedding_axis, n_latent_axis=self.n_latent_axis, embedding_bounds=self.embedding_bounds, latent_bounds=self.latent_bounds).recommend_embeddings(None, self.n_recommendations)
-        
+
         # Safe the user_space_embeddings
         if self.embeddings is not None:
             self.embeddings = torch.cat((self.embeddings, user_space_embeddings))
@@ -328,8 +323,8 @@
                 grid_x, grid_y = torch.meshgrid(torch.linspace(-1, 1, 200), torch.linspace(-1, 1, 200), indexing='ij')
                 low_d_user_space = torch.cat((grid_x.flatten().reshape(-1, 1), grid_y.flatten().reshape(-1, 1)), dim=1)
                 user_space = pca.inverse_transform(low_d_user_space).float()
-                scores = self.recommender.heat_map_values(user_profile=self.user_profile, user_space=user_space).reshape(grid_x.shape)                
-                
+                scores = self.recommender.heat_map_values(user_profile=self.user_profile, user_space=user_space).reshape(grid_x.shape)
+
                 return (grid_x, grid_y, scores), transformed_embeddings, self.preferences
 
             else:
