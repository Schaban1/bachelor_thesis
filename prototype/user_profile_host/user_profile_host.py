--- conflicted
+++ resolved
@@ -217,8 +217,7 @@
         if self.n_latent_axis:
             latent_factors = user_embeddings[:, -self.latent_axis.shape[0]:]
             user_embeddings = user_embeddings[:, :-self.latent_axis.shape[0]]
-        user_embeddings = user_embeddings.type(self.text_encoder.dtype)
-        self.embedding_axis = self.embedding_axis.type(self.text_encoder.dtype)
+
         # r = n_rec, a = n_axis, t = n_tokens, e = embedding_size
         product = torch.einsum('ra,ate->rte', user_embeddings, self.embedding_axis)
         embedding_length = self.embedding_length.reshape((1, product.shape[1], 1))
@@ -285,18 +284,9 @@
                                                                           n_recommendations=num_recommendations)
         else:
             # Start initially with some random embeddings and take into account the bounds
-<<<<<<< HEAD
             user_space_embeddings = RandomRecommender(n_embedding_axis=self.n_embedding_axis, n_latent_axis=self.n_latent_axis, embedding_bounds=self.embedding_bounds, latent_bounds=self.latent_bounds).recommend_embeddings(None, self.n_recommendations)
 
         user_space_embeddings.type(self.text_encoder.dtype)
-=======
-            user_space_embeddings = RandomRecommender(n_embedding_axis=self.n_embedding_axis,
-                                                      n_latent_axis=self.n_latent_axis,
-                                                      embedding_bounds=self.embedding_bounds,
-                                                      latent_bounds=self.latent_bounds).recommend_embeddings(None,
-                                                                                                             self.n_recommendations)
-
->>>>>>> 0af7a04b
         # Safe the user_space_embeddings
         if self.embeddings is not None:
             self.embeddings = torch.cat((self.embeddings, user_space_embeddings))
@@ -337,16 +327,9 @@
                 grid_x = torch.linspace(-1, 1, 200)
                 grid_y = torch.linspace(-1, 1, 200)
                 low_d_user_space = torch.cat((grid_x.flatten().reshape(-1, 1), grid_y.flatten().reshape(-1, 1)), dim=1)
-<<<<<<< HEAD
                 user_space = pca.inverse_transform(low_d_user_space).type(self.text_encoder.dtype)
                 scores = self.recommender.heat_map_values(user_profile=self.user_profile, user_space=user_space).reshape(grid_x.shape)                
                 
-=======
-                user_space = pca.inverse_transform(low_d_user_space).float()
-                scores = self.recommender.heat_map_values(user_profile=self.user_profile,
-                                                          user_space=user_space).reshape(grid_x.shape)
-
->>>>>>> 0af7a04b
                 return (grid_x, grid_y, scores), transformed_embeddings, self.preferences
 
             else:
