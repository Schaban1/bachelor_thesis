--- conflicted
+++ resolved
@@ -23,15 +23,8 @@
     use_latent_center = binding.BindableProperty()
     n_recommendations = binding.BindableProperty()
     ema_alpha = binding.BindableProperty()
-<<<<<<< HEAD
-    weighted_axis_beta = binding.BindableProperty()
-    bo_beta = binding.BindableProperty()
-    di_beta = binding.BindableProperty()
-    di_beta_increase = binding.BindableProperty()
-=======
     beta = binding.BindableProperty()
     beta_step_size = binding.BindableProperty()
->>>>>>> 5d869d00
     search_space_type = binding.BindableProperty()
 
     # TODO: Group together Recommender Args and just pass them to the recommender, should simplyfy this arg list
@@ -50,15 +43,8 @@
             use_latent_center: bool = False,
             n_recommendations: int = 5,
             ema_alpha: float = 0.5,
-<<<<<<< HEAD
-            weighted_axis_beta: float = 0.,
-            bo_beta: float = 0.,
-            di_beta: float = 0.,
-            di_beta_increase: float = 0.3,
-=======
             beta: float = 0.,
             beta_step_size: float = 0.1,
->>>>>>> 5d869d00
             search_space_type: str = 'dirichlet'
     ):
         """
@@ -103,16 +89,8 @@
         self.n_recommendations = n_recommendations
         self.recommendation_type = recommendation_type
         self.ema_alpha = ema_alpha
-<<<<<<< HEAD
-        self.weighted_axis_beta = weighted_axis_beta
-        self.bo_beta = bo_beta
-        self.di_beta = di_beta
-        self.beta = 0.
-        self.di_beta_increase = min(di_beta_increase, 0.4)  # avoid too high increase
-=======
         self.beta = min(beta, 1.)
         self.beta_step_size = beta_step_size
->>>>>>> 5d869d00
         self.search_space_type = search_space_type
 
         # Check for valid values
