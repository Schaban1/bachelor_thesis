import torch
from torch import Tensor
from sklearn.manifold import TSNE
from sklearn.decomposition import PCA
from nicegui import binding

from .recommender import *
from .optimizer import *
from ..constants import RecommendationType
from diffusers import StableDiffusionPipeline


class UserProfileHost():
    original_prompt = binding.BindableProperty()
    extend_original_prompt = binding.BindableProperty()
    recommendation_type = binding.BindableProperty()
    height = binding.BindableProperty()
    width = binding.BindableProperty()
    latent_space_length = binding.BindableProperty()
    n_latent_axis = binding.BindableProperty()
    n_embedding_axis = binding.BindableProperty()
    use_embedding_center = binding.BindableProperty()
    use_latent_center = binding.BindableProperty()
    n_recommendations = binding.BindableProperty()
    ema_alpha = binding.BindableProperty()
    beta = binding.BindableProperty()
    beta_step_size = binding.BindableProperty()

    # TODO: Group together Recommender Args and just pass them to the recommender, should simplyfy this arg list
    def __init__(
            self,
            original_prompt: str,
            add_ons: list = None,
            extend_original_prompt: bool = True,
            recommendation_type: str = RecommendationType.RANDOM,
            stable_dif_pipe: StableDiffusionPipeline = None,
            hf_model_name: str = "stable-diffusion-v1-5/stable-diffusion-v1-5",
            cache_dir: str = './cache/',
            n_embedding_axis: int = 13,
            use_embedding_center: bool = True,
            n_latent_axis: int = 3,
            use_latent_center: bool = False,
            n_recommendations: int = 5,
            ema_alpha: float = 0.5,
            beta: float = 0.,
            beta_step_size: float = 0.1,
    ):
        """
        This class is the main interface for the user profile host. It initializes the user profile host with the
        :param original_prompt: The original prompt as string.
        :param add_ons: A list of additional prompts to be used as axis for the user profile space.
            Elements of the list are strings.
        :param extend_original_prompt: Whether to extend the original prompt with the add_ons, separated by ', '.
        :param recommendation_type: The type of recommender to be used. Must be in constants.RecommendationType
        :param stable_dif_pipe: If given, the pipeline will be used to calculate the CLIP embeddings.
        Otherwise, a new pipeline will be created.
        :param hf_model_name: Name of the Hugging Face model.
        :param cache_dir: Path to the cache directory.
        :param n_embedding_axis: Number of axis to be used for the user profile.
        :param use_embedding_center: Whether to use the original prompt as the center of the user profile space.
        :param n_latent_axis: Number of latent axis to be used for the user profile.
        :param use_latent_center: Whether to use a latent center instead of all zeros.
        :param n_recommendations: Number of recommendations to be generated each iteration.
        :param ema_alpha: Used for an exponential moving average to update the user profile.
            Factor for the exponential moving average. Higher values give more weight to recent recommendations.
        :param weighted_axis_exploration_factor: Used for the weighted axes recommender. 0 -> high exploration, 1 -> high exploitation  # TODO: rename to weighted_axis_beta @Henry
        :param bo_beta: initial beta for BayesianRecommender
        :param di_beta: initial beta for DirichletRecommender
        :param di_beta_increase: increase beta by this amount after each iteration (DirichletRecommender)
        """
        # Some Clip Hyperparameters
        self.original_prompt = original_prompt
        self.add_ons = add_ons
        self.extend_original_prompt = extend_original_prompt
        self.recommendation_type = recommendation_type
        self.stable_dif_pipe = stable_dif_pipe
        self.embedding_dim = 768
        self.n_clip_tokens = 77
        self.height = 512
        self.width = 512
        self.latent_space_length = 15.55
        self.n_latent_axis = n_latent_axis
        self.n_embedding_axis = n_embedding_axis
        self.use_embedding_center = use_embedding_center
        self.use_latent_center = use_latent_center
        self.n_recommendations = n_recommendations
        self.recommendation_type = recommendation_type
        self.ema_alpha = ema_alpha
        self.beta = min(beta, 1.)
        self.beta_step_size = beta_step_size

        # Check for valid values
        assert self.beta >= 0., "Beta should be in range [0., 1.]"
        assert self.beta_step_size >= 0. and self.beta_step_size < 1., "Beta Step Size should be in [0., 1.]"

        # Placeholder for the already evaluated embeddings of the current user
        self.embeddings = None
        self.preferences = None

        # Placeholder until the user_profile is fit the first time
        self.user_profile = None

        # Bounds remain fixed to 0., 1. for simplicity
        self.embedding_bounds = [0., 1.]
        self.latent_bounds = [0., 1.]

        # Initialize tokenizer and text encoder to calculate CLIP embeddings
        if not self.stable_dif_pipe:
            self.stable_dif_pipe = StableDiffusionPipeline.from_pretrained(
                pretrained_model_name_or_path=hf_model_name,
                cache_dir=cache_dir
            )
        self.tokenizer = self.stable_dif_pipe.tokenizer
        self.text_encoder = self.stable_dif_pipe.text_encoder

        self.load_user_profile_host()

    def load_user_profile_host(self):
        # Define the center of the user_space with the original prompt embedding
        self.embedding_center = self.clip_embedding(self.original_prompt)
        self.embedding_length = torch.linalg.vector_norm(self.embedding_center, ord=2, dim=-1, keepdim=False)
        if not self.use_embedding_center:
            self.embedding_center = torch.zeros(size=(1, self.n_clip_tokens, self.embedding_dim))

        # Generate axis to define the user profile space with extensions of the original user-promt
        # by calculating the respective CLIP embeddings to the resulting prompts
        # TODO: Discuss, if this could be improved.
        self.embedding_axis = []
        if not self.add_ons:
            self.add_ons = [
                               "beautiful, moody lighting, best quality, full body portrait, real picture, intricate details, depth of field, in a cold snowstorm, fujifilm xt3, outdoors, beautiful lighting, raw photo, 8k uhd, film grain, unreal engine 5, ray trace",
                               "in the style of liquid metal, vray tracing, raw character, 32k uhd, schlieren photography, conceptual portraiture, wet - on - wet blending",
                               "Detailed, vibrant illustration, full of plants, trees, by herge, in the style of tin-tin comics, vibrant colors, detailed, lots of people, sunny day, beautiful illustration",
                               "Sun profile, halftone pattern, editorial illustration of the memento morti, higly textured, genre defining mixed media collage painting, fringe absurdism, award winning halftone pattern illustration, simple flowing shapes, subtle shadows, paper texture, minimalist color scheme, inspired by zdzisław beksiński",
                               "3d illustration, in the style of fantasy, minimalistic, featuring multiple soft and rounded fractal, complex forms dressed as royal and glamorous in gold and white",
                               "Black, thin lines, all lines have the same mass and weight, continuity can be seen in the common flow of all lines, the lines occupy only the central part of the image, white background",
                               "a detailed painting by hirohiko araki, featured on pixiv, analytical art, detailed painting, 2d game art, official art",
                               "A surreal picture, in the style of pop art bold graphics, collage-based, cassius marcellus coolidge, aaron jasinski, peter blake, travel, nyc explosion coverage",
                               "Realistic, red white and black, made of red coral, mahogany, black obsidian, bloodstone, tourmaline and gold, elegant, diamonds, gold, elegant, masterpiece, concept art, tectonic, gold shiny background, nikon photography, shot photography by wes anderson, kodak color, hd, 300mm",
                               "colored ink mikhail garmash, louis jover, victor cheleg, damien hirst, ivan aizovsky, claude joseph vernet, broken glass effect, no background, amazing, something that doesn’t even exist, mythical creature, energy, molecular, textures, shimmering and luminescent colors, breathtaking beauty, pure perfection, divine presence, unforgettable, impressive, three-dimensional light, auras, rays, vibrant colors, broken glass effect, no background, stunning, something that even doesn't exist, mythical being, energy, molecular, textures, iridescent and luminescent scales, breathtaking beauty, pure perfection, divine presence, unforgettable, impressive, breathtaking beauty, volumetric light, auras, rays, vivid colors reflects",
                               "shot on leica, shadowplay, gorgeous lighting, subtle pastel hues, 8k, pretty freckles",
                               "behind windwow, rainy, black and white photography surreal art blurry minimalistic",
                               "at full height, is working on a beautiful design project, creating design projects, a beautiful workspace, aesthetics, correct proportions realism ultra high quality, real photo"
                           ][:self.n_embedding_axis]
        if self.extend_original_prompt:
            for prompt in [self.original_prompt + ', ' + add for add in self.add_ons]:
                self.embedding_axis.append(self.clip_embedding(prompt))
        else:
            for prompt in self.add_ons:
                self.embedding_axis.append(self.clip_embedding(prompt))

        self.embedding_axis = torch.stack(self.embedding_axis)
        if self.n_latent_axis:
            self.latent_center = torch.randn((1, self.stable_dif_pipe.unet.config.in_channels, self.height // 8,
                                              self.width // 8)) if self.use_latent_center else (
                torch.zeros(size=(1, self.stable_dif_pipe.unet.config.in_channels, self.height // 8, self.width // 8)))
            self.latent_axis = torch.randn(
                (self.n_latent_axis, self.stable_dif_pipe.unet.config.in_channels, self.height // 8,
                 self.width // 8))
            self.num_axis = self.embedding_axis.shape[0] + self.latent_axis.shape[0]
        else:
            self.num_axis = self.embedding_axis.shape[0]

        # Generally required througout this programm
        self.random_recommender = RandomRecommender(n_embedding_axis=self.n_embedding_axis, n_latent_axis=self.n_latent_axis)

        # Initialize Optimizer and Recommender based on one Mode
        if self.recommendation_type == RecommendationType.FUNCTION_BASED:
            self.recommender = BayesianRecommender(n_embedding_axis=self.n_embedding_axis,
                                                   n_latent_axis=self.n_latent_axis)
            self.optimizer = NoOptimizer()
            #TODO: Remove use of bound ares as they are not really variable anymore (fixed to [0., 1.])
        elif self.recommendation_type == RecommendationType.WEIGHTED_AXES:
            self.recommender = SinglePointWeightedAxesRecommender(n_embedding_axis=self.n_embedding_axis,
                                                                  n_latent_axis=self.n_latent_axis)
            self.optimizer = WeightedSumOptimizer()
        elif self.recommendation_type == RecommendationType.EMA_WEIGHTED_AXES:
            self.recommender = SinglePointWeightedAxesRecommender(n_embedding_axis=self.n_embedding_axis,
                                                                  n_latent_axis=self.n_latent_axis)
            self.optimizer = EMAWeightedSumOptimizer(n_recommendations=self.n_recommendations, alpha=self.ema_alpha)
        elif self.recommendation_type == RecommendationType.RANDOM:
            self.recommender = RandomRecommender(n_embedding_axis=self.n_embedding_axis,
                                                 n_latent_axis=self.n_latent_axis)
            self.optimizer = NoOptimizer()
        elif self.recommendation_type == RecommendationType.EMA_DIRICHLET:
            self.recommender = DirichletRecommender(n_embedding_axis=self.n_embedding_axis,
                                                    n_latent_axis=self.n_latent_axis)
            self.optimizer = EMAWeightedSumOptimizer(n_recommendations=self.n_recommendations, alpha=self.ema_alpha)
        else:
            raise ValueError(f"The recommendation type {self.recommendation_type} is not implemented yet.")

    def inv_transform(self, user_embeddings: Tensor):
        """
        This function transforms embeddings in the user_space back into the clip embedding space.

        Parameters:
            user_embeddings (Tensor): Parameters concerning the initially defined axis of a user_embedding.

        Returns
            clip_embeddings (Tensor): The respective clip embeddings.
        """
        if self.n_latent_axis:
            latent_factors = user_embeddings[:, -self.latent_axis.shape[0]:]
            user_embeddings = user_embeddings[:, :-self.latent_axis.shape[0]]

        # r = n_rec, a = n_axis, t = n_tokens, e = embedding_size
        user_embeddings = user_embeddings.type(self.text_encoder.dtype)
        self.embedding_axis = self.embedding_axis.type(self.text_encoder.dtype)
        product = torch.einsum('ra,ate->rte', user_embeddings, self.embedding_axis)
        embedding_length = self.embedding_length.reshape((1, product.shape[1], 1))
        clip_embeddings = (self.embedding_center + product)
        clip_embeddings = (clip_embeddings / torch.linalg.vector_norm(clip_embeddings, ord=2, dim=-1, keepdim=True)
                           * embedding_length)

        latents = None
        if self.n_latent_axis:
            latents = self.latent_center + torch.einsum('rl,lxyz->rxyz', latent_factors, self.latent_axis)
            latents = torch.nan_to_num(latents, nan=0.0)  # avoid SVD LinAlgError for all zero preferences
            latents = (latents / torch.linalg.matrix_norm(latents, ord=2, dim=(-2, -1), keepdim=True)
                       * self.latent_space_length)

        return clip_embeddings, latents

    def fit_user_profile(self, preferences: Tensor):
        """
        This function initializes and fits a gaussian process for the available user preferences that can subsequently
        be used to generate new interesting embeddings for the user.

        Parameters:
            preferences (Tensor) : Preferences regarding the embeddings recommended last as real valued numbers.
        Returns:
            user_profile (Variable) : The fitted user profile depending on the optimizer.
        """
        # Initialize or extend the available user related data 
        if self.preferences is None:
            self.preferences = preferences
        else:
            self.preferences = torch.cat((self.preferences, preferences))
        
        # Only fit user profile if preferences are not all zero
        if torch.count_nonzero(self.preferences) > 0:
            self.user_profile = self.optimizer.optimize_user_profile(self.embeddings, self.preferences, self.user_profile)

    def clip_embedding(self, prompt: str):
        """
        Embeds a given prompt using CLIP.

        Returns:
            embedding (Tensor) : An embedding for the prompt in shape (77, 768)
        """
        # prompt_tokens = self.tokenizer(prompt,
        #                                padding="max_length",
        #                                max_length=self.tokenizer.model_max_length,
        #                                truncation=True,
        #                                return_tensors="pt", ).to(self.text_encoder.device)
        #
        # prompt_embeds = self.text_encoder(prompt_tokens.input_ids)[0].cpu()
        prompt_embeds = self.stable_dif_pipe.encode_prompt(prompt,
                                                          device=self.text_encoder.device,
                                                          num_images_per_prompt=1,
                                                          do_classifier_free_guidance=False)[0].cpu()

        return prompt_embeds.squeeze()

    def generate_recommendations(self, num_recommendations: int = 2):
        """
        This function generates recommendations based on the previously fit user-profile.

        Parameters:
            num_recommendations (int): Defines the number of embeddings that will be returned for user evaluation.
            beta (float): Trade-off between exploration and exploitation.
                Must be in [0, 1]. 0 means exploration, 1 means exploitation.
                Beta is increased after each recommendation (i.e. more exploitation).
                Optional, if given (by the debug menu), it will be used for the next generation of images.
        Returns:
            embeddings (Tensor): Embeddings that can be retransformed into the CLIP space and used for image generation
        """
        # Generate recommendations in the user_space
        if self.user_profile is not None:
            # obtain beta from the recommender if not given
            user_space_embeddings = self.recommender.recommend_embeddings(user_profile=self.user_profile,
                                                                          n_recommendations=num_recommendations//2,
                                                                          beta=self.beta)
            
            # Include some random user_space_embeddings througout each iteration
            random_user_space_embeddings = self.random_recommender.recommend_embeddings(None, num_recommendations//2)
            user_space_embeddings = torch.cat((user_space_embeddings, random_user_space_embeddings))

            # Update Beta
            self.beta = min(self.beta+self.beta_step_size, 1.)
        else:
<<<<<<< HEAD
            # Start initially with some random embeddings and take into account the bounds
            user_space_embeddings = RandomRecommender(n_embedding_axis=self.n_embedding_axis, n_latent_axis=self.n_latent_axis, embedding_bounds=self.embedding_bounds, latent_bounds=self.latent_bounds).recommend_embeddings(None, self.n_recommendations)
=======
            # Start initially with a lot of random embeddings to build a foundation for the user profile
            user_space_embeddings = self.random_recommender.recommend_embeddings(None, num_recommendations)
>>>>>>> 7e2f1af1

        user_space_embeddings.type(self.text_encoder.dtype)
        # Safe the user_space_embeddings
        if self.embeddings is not None:
            self.embeddings = torch.cat((self.embeddings, user_space_embeddings))
        else:
            self.embeddings = user_space_embeddings

        # Transform embeddings from user_space to CLIP space
        clip_embeddings, latents = self.inv_transform(user_space_embeddings)
        return clip_embeddings, latents
    
    def generate_image_grid(self):
        """
        This function creates a set of user embeddings for the creation of the image wall. In general, the 
        user profile in form of a weighted center is approximatly in the middle.
        Returns:
            Meshgrid (Tensor) : A meshgrid of samples going from lower left to upper right column-wise. So (-1, -1)
                (-1, -0.677), (-1, -0.5), ...
        """
        # Calculate the PCA for current embeddings 
        matrix = self.embeddings
        pca = PCA(n_components=2).fit(matrix)

        # Create a meshgrid in the 2D space
        grid_x = torch.linspace(-1, 1, 7)
        grid_y = torch.linspace(-1, 1, 7)
        grid_x, grid_y = torch.meshgrid(grid_x, grid_y, indexing='ij')
        grid_xy = torch.cat((grid_x.flatten().reshape(-1, 1), grid_y.flatten().reshape(-1, 1)), dim=1)

        # Retransform back into User-Space
        grid_xy_re = pca.inverse_transform(grid_xy)

        # Return the grid to be plottet
        return grid_xy_re

    def plotting_utils(self, algorithm: str = 'pca'):
        # TODO: Discuss removing tsne as it has no backwards compatibility
        """
        This function creates a reduction of the user embeddings into a two-dimensional space, so we can plot the
        embedding space and the respective images in our application.
        Parameters:
            algorithm (str) : Defines, which algorithm to use for the reduction.
        Returns:
            2D-user_profile (Tensor) : The user profile on which we base our recommendations on.
            2D-user_embeddings (Tensor) : Two dimensional reduction of the embeddings that resulted in the previously
                generated images
            Preferences (Tensor) : The respective preferences as a number between 0 and 1.
        """

        if self.num_axis == 2:
            return self.user_profile, self.embeddings, self.preferences

        else:
            # Check for GP-User Embedding
            if self.recommendation_type == RecommendationType.FUNCTION_BASED or self.recommendation_type == RecommendationType.RANDOM:
                matrix = self.embeddings
                pca = PCA(n_components=2).fit(matrix)
                transformed_embeddings = pca.transform(matrix)

                if self.recommendation_type == RecommendationType.RANDOM:
                    return None, transformed_embeddings, self.preferences

                # Retrieve scores for heatmap (function-based recommender)
                grid_x = torch.linspace(-1, 1, 200)
                grid_y = torch.linspace(-1, 1, 200)
                grid_x, grid_y = torch.meshgrid(grid_x, grid_y, indexing='ij')
                low_d_user_space = torch.cat((grid_x.flatten().reshape(-1, 1), grid_y.flatten().reshape(-1, 1)), dim=1)
<<<<<<< HEAD
                user_space = pca.inverse_transform(low_d_user_space).type(self.text_encoder.dtype)
                scores = self.recommender.heat_map_values(user_profile=self.user_profile, user_space=user_space).reshape(grid_x.shape)                
                
                return (grid_x, grid_y, scores), transformed_embeddings, self.preferences
=======
                user_space = pca.inverse_transform(low_d_user_space).float()
                scores = self.recommender.heat_map_values(user_profile=self.user_profile,
                                                          user_space=user_space).reshape(grid_x.shape)

                return (low_d_user_space[:,0], low_d_user_space[:,1], scores), transformed_embeddings, self.preferences
>>>>>>> 7e2f1af1

            else:
                matrix = torch.cat((self.user_profile.reshape(1, -1), self.embeddings), dim=0)
                if algorithm == 'pca':
                    pca = PCA(n_components=2)
                    transformed_embeddings = pca.fit_transform(matrix)
                elif algorithm == 'tsne':
                    transformed_embeddings = TSNE(random_state=42).fit_transform(matrix)
                else:
                    raise NotImplementedError(f'The requested reduction algorithm ({algorithm}) is not available.')

                low_d_user_profile = transformed_embeddings[0]
                low_d_embeddings = transformed_embeddings[1:]
                return low_d_user_profile, low_d_embeddings, self.preferences<|MERGE_RESOLUTION|>--- conflicted
+++ resolved
@@ -248,13 +248,6 @@
         Returns:
             embedding (Tensor) : An embedding for the prompt in shape (77, 768)
         """
-        # prompt_tokens = self.tokenizer(prompt,
-        #                                padding="max_length",
-        #                                max_length=self.tokenizer.model_max_length,
-        #                                truncation=True,
-        #                                return_tensors="pt", ).to(self.text_encoder.device)
-        #
-        # prompt_embeds = self.text_encoder(prompt_tokens.input_ids)[0].cpu()
         prompt_embeds = self.stable_dif_pipe.encode_prompt(prompt,
                                                           device=self.text_encoder.device,
                                                           num_images_per_prompt=1,
@@ -289,13 +282,8 @@
             # Update Beta
             self.beta = min(self.beta+self.beta_step_size, 1.)
         else:
-<<<<<<< HEAD
-            # Start initially with some random embeddings and take into account the bounds
-            user_space_embeddings = RandomRecommender(n_embedding_axis=self.n_embedding_axis, n_latent_axis=self.n_latent_axis, embedding_bounds=self.embedding_bounds, latent_bounds=self.latent_bounds).recommend_embeddings(None, self.n_recommendations)
-=======
             # Start initially with a lot of random embeddings to build a foundation for the user profile
             user_space_embeddings = self.random_recommender.recommend_embeddings(None, num_recommendations)
->>>>>>> 7e2f1af1
 
         user_space_embeddings.type(self.text_encoder.dtype)
         # Safe the user_space_embeddings
@@ -364,18 +352,11 @@
                 grid_y = torch.linspace(-1, 1, 200)
                 grid_x, grid_y = torch.meshgrid(grid_x, grid_y, indexing='ij')
                 low_d_user_space = torch.cat((grid_x.flatten().reshape(-1, 1), grid_y.flatten().reshape(-1, 1)), dim=1)
-<<<<<<< HEAD
-                user_space = pca.inverse_transform(low_d_user_space).type(self.text_encoder.dtype)
-                scores = self.recommender.heat_map_values(user_profile=self.user_profile, user_space=user_space).reshape(grid_x.shape)                
-                
-                return (grid_x, grid_y, scores), transformed_embeddings, self.preferences
-=======
                 user_space = pca.inverse_transform(low_d_user_space).float()
                 scores = self.recommender.heat_map_values(user_profile=self.user_profile,
                                                           user_space=user_space).reshape(grid_x.shape)
 
                 return (low_d_user_space[:,0], low_d_user_space[:,1], scores), transformed_embeddings, self.preferences
->>>>>>> 7e2f1af1
 
             else:
                 matrix = torch.cat((self.user_profile.reshape(1, -1), self.embeddings), dim=0)
