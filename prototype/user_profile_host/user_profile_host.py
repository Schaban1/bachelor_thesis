--- conflicted
+++ resolved
@@ -27,14 +27,6 @@
         self.device = 'cpu'
 
         # Initialize tokenizer and text encoder to calculate CLIP embeddings
-<<<<<<< HEAD
-        pipe = StableDiffusionPipeline.from_pretrained(
-            pretrained_model_name_or_path=hf_model_name,
-            cache_dir=cache_dir
-        )
-        self.tokenizer = pipe.tokenizer
-        self.text_encoder = pipe.text_encoder
-=======
         if not stable_dif_pipe:     
             stable_dif_pipe = StableDiffusionPipeline.from_pretrained(
                 pretrained_model_name_or_path=hf_model_name,
@@ -42,7 +34,6 @@
             )
         self.tokenizer = stable_dif_pipe.tokenizer
         self.text_encoder = stable_dif_pipe.text_encoder
->>>>>>> e202d4ed
         
         # Define the center of the user_space with the original prompt embedding
         self.center = self.clip_embedding(original_prompt)
