from abc import abstractmethod, ABC
import numpy as np
import torch
from torch import Tensor
from .utils import slerp
from botorch.acquisition import UpperConfidenceBound
from botorch.exceptions import InputDataWarning
import warnings

warnings.simplefilter("ignore", category=InputDataWarning)


class Recommender(ABC):  # ABC = Abstract Base Class
    """
    A Recommender class instance derives recommended samples for the next iteration.
    In other words:
    Multiple alterations of the current user profile (first iteration: random) are returned.
    It is important to note, that the user profile is a vector in the user space,
    i.e. a low dimensional subspace of the CLIP space.
    Hence, one assumes that points generated in the user space which are projected back to the CLIP space
    correspond to valid embeddings, i.e. produce meaningful images.
    The method used for generation depends on the user choice.
    It is possible to generate embeddings via the following methods:
    1. Single point generation:
        Multiple random points on a sphere surface around the current user profile are generated.
        These points are returned as recommendation.
    2. Single point generation with weighted axes:
        Some axes spanning the user space may convey more information than others.
        Hence, highly influential axes should be weighted less than others to counteract this phenomenon.
    3. Function-based generation:
        In this scenario, one doesn't want to optimize the position of the user profile (a point) in the suer profile
        space and use this position to generate new generations, but one chooses multiple points in fascinating
        regions of the user sspace and requests feedback of the user to "learn" the space.
        The choice of the points is based on an acquisition function, e.g. a Gaussian process.
    """

    @abstractmethod
    def recommend_embeddings(self, user_profile: Tensor, n_recommendations: int = 5) -> Tensor:
        """
        :param user_profile: Encodes the user profile in the low-dimensional user profile space. Randomly initialized.
        :param n_recommendations: Number of recommendations to return. By default, 5.
        :return: A tensor of recommendations, i.e. n_recommendations many low-dimensional embeddings.
        """
        pass


class SinglePointRecommender(Recommender):

    def get_random_samples_on_n_sphere(self, n_dims: int = 10, radius: float = 1.0, n_samples: int = 5) -> Tensor:
        """
        Code from: https://stackoverflow.com/questions/52808880/algorithm-for-generating-uniformly-distributed-random
        -points-on-the-n-sphere (27.11.2024)
        Idea from: https://mathworld.wolfram.com/HyperspherePointPicking.html (27.11.2024)

        :param n_dims: Number of dimensions of system. The sphere surface is n_dims-1 dimensional.
        :param radius: Radius of the sphere.
        :param n_samples: Number of samples to generate.
        :return: Tensor of shape (n_samples, n_dims) containing the samples on surface of sphere with center 0^n_dims.
        """
        x = np.random.default_rng().normal(size=(n_samples, n_dims))

        return torch.from_numpy(radius / np.sqrt(np.sum(x ** 2, 1, keepdims=True)) * x).float()

    def recommend_embeddings(self, user_profile: Tensor, n_recommendations: int = 5) -> Tensor:
        """
        :param user_profile: A point in the low-dimensional user profile space.
        :param n_recommendations: Number of recommendations to return. By default, 5.
        :return: Tensor of shape (n_recommendations, n_dims) containing the samples on surface of sphere with center
            user_profile where n_dims is the dimensionality of the user_profile.
        """

        # recommendations on the surface of a sphere around the 0-center
        zero_centered_generated_points = self.get_random_samples_on_n_sphere(n_dims=len(user_profile),
                                                                             n_samples=n_recommendations)

        # move the points s.t. the user profile is the center
        return torch.add(zero_centered_generated_points, user_profile)


class SinglePointWeightedAxesRecommender(Recommender):

    def recommend_on_sphere(self, user_profile: Tensor, n_recommendations: int = 5) -> Tensor:
        """
        Uses SLERP to interpolate between the user profile and the axes of the user space.
        In this case, the points are on the surface of the sphere.
        The generated points are interpolated between the user profile and one axes.
        :param user_profile: Low-dimensional user profile.
        :param n_recommendations: Number of recommendations to return.
        :return: Tensor of shape (n_recommendations, n_dims) containing the recommendations on the surface of the sphere.
        """
        # hyperparameter
        radius = 1.0

        # weights for influence of axes: random integer between 0 and n_recommendations
        weights = torch.randint(low=0, high=n_recommendations, size=(n_recommendations,))  # random weights for axes

        # one hot encoding for axes
        axes = torch.multiply(torch.eye(user_profile.shape[0]), radius)

        # interpolate between user profile and axes:
        # Weights are used to determine the influence of the axes (SLERP returns interpolated points with increasing
        # influence of the axes) -> the higher the weight (i.e. index), the more the axis is taken into account
        # if fewer axes than n_recommendations, repeat axes
        interpolated_points = [slerp(user_profile, axis, num=n_recommendations)[weight] for axis, weight
                               in zip(axes.repeat(n_recommendations // axes.shape[0], 1), weights)]

        return torch.stack(interpolated_points)

    def recommend_embeddings(self, user_profile: Tensor, n_recommendations: int = 5) -> Tensor:
        """
        Recommends embeddings based on the user profile, axes of the user space and the number of recommendations.
        If points should be on the sphere, SLERP is used to interpolate between the user profile and the axes.
        Otherwise, random weights are used to interpolate between the user profile and the axes.
        :param user_profile: Low-dimensional user profile.
        :param n_recommendations: Number of recommendations to return.
        :return: Tensor of shape (n_recommendations, n_dims) containing the recommendations.
        """
        on_sphere = False  # whether recommendations should be on the sphere or not
        axes = torch.eye(user_profile.shape[0])

        if on_sphere:  # usage of SLERP
            return self.recommend_on_sphere(user_profile, n_recommendations)

        matrix = torch.cat((axes, user_profile.unsqueeze(0)), dim=0)

        # random weights for axes for each recommendation
        weights = torch.rand(size=(n_recommendations, user_profile.shape[0] + 1))
        weights /= torch.sum(weights, dim=1, keepdim=True)  # normalize weights

        interpolated_points = [torch.from_numpy(
            np.einsum('i,ij->ij', weight, matrix)).sum(axis=0)
                               for weight in weights]

        return torch.stack(interpolated_points)


class BayesianRecommender(Recommender):
    def __init__(self, n_steps, n_axis, bounds=(0,1)):
        self.n_steps = n_steps
        self.n_axis = n_axis
        self.bounds = bounds
        self.cand_indices = []

    def recommend_embeddings(self, user_profile: Tensor = None, n_recommendations: int = 5, beta: float = 1) -> Tensor:
        """
        Recommends embeddings based on the user profile, the number of recommendations and the trade-off between
        exploration and exploitation.
        :param user_profile: Low-dimensional user profile.
        :param n_recommendations: Number of recommendations to return.
        :param beta: Trade-off between exploration and exploitation.
        :return: Tensor of shape (n_recommendations, n_dims) containing the recommendations.
        """
        acqf = UpperConfidenceBound(user_profile, beta=beta)
        xx = torch.linspace(start=self.bounds[0], end=self.bounds[1], steps=self.n_steps)
        mesh = torch.meshgrid([xx for i in range(self.n_axis)], indexing="ij")
<<<<<<< HEAD
        mesh = torch.stack(mesh, dim=-1).reshape(self.n_steps**self.n_axis, 1, self.n_axis)
        

        # Get highest scoring candidates out of meshgrid
=======
        mesh = torch.stack(mesh, dim=-1).reshape(self.n_steps ** self.n_axis, 1, self.n_axis)
>>>>>>> 68fae98f
        scores = acqf(mesh)
        candidate_indices = torch.topk(scores, k=n_recommendations+len(self.cand_indices))[1]

        # Remove indices that have already been sampled
        candidate_indices = [i for i in candidate_indices if i not in self.cand_indices][:n_recommendations]

        # Return most promising candidates
        candidates = mesh[candidate_indices].reshape(n_recommendations, self.n_axis)
        return candidates<|MERGE_RESOLUTION|>--- conflicted
+++ resolved
@@ -153,14 +153,10 @@
         acqf = UpperConfidenceBound(user_profile, beta=beta)
         xx = torch.linspace(start=self.bounds[0], end=self.bounds[1], steps=self.n_steps)
         mesh = torch.meshgrid([xx for i in range(self.n_axis)], indexing="ij")
-<<<<<<< HEAD
         mesh = torch.stack(mesh, dim=-1).reshape(self.n_steps**self.n_axis, 1, self.n_axis)
-        
+
 
         # Get highest scoring candidates out of meshgrid
-=======
-        mesh = torch.stack(mesh, dim=-1).reshape(self.n_steps ** self.n_axis, 1, self.n_axis)
->>>>>>> 68fae98f
         scores = acqf(mesh)
         candidate_indices = torch.topk(scores, k=n_recommendations+len(self.cand_indices))[1]
 
@@ -169,4 +165,4 @@
 
         # Return most promising candidates
         candidates = mesh[candidate_indices].reshape(n_recommendations, self.n_axis)
-        return candidates+        return candidates                