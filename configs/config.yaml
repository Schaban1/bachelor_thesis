--- conflicted
+++ resolved
@@ -3,13 +3,8 @@
   - override hydra/hydra_logging: disabled  
   - override hydra/job_logging: disabled
 
-<<<<<<< HEAD
 num_recommendations : 5
 port: 8080
-=======
-num_recommendations : 6
-port: 2020
->>>>>>> 9f00ee89
 reconnect_timeout: 3
 score_mode: emoji
 device: cuda
