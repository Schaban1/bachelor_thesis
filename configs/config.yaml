defaults:
  - _self_
  - override hydra/hydra_logging: disabled  
  - override hydra/job_logging: disabled

num_recommendations : 6
port: 2020
reconnect_timeout: 3
score_mode: emoji
device: cuda
image_display_size : [256, 256]
random_seed : 42

generator:
  num_inference_steps : 25
  guidance_scale: 7.5
  random_latents : False
  use_negative_prompt : False

recommender:
  extend_original_prompt : True
  n_embedding_axis : 13
  embedding_bounds : [0., 1.]
  use_embedding_center : True
  n_latent_axis : 3
  latent_bounds : [-1., 1.]
  use_latent_center : False
<<<<<<< HEAD
  search_space_type : dirichlet
=======
  weighted_axis_exploration_factor : 0.5
  ema_alpha : 0.5
>>>>>>> e6637e7e

user_profile_host:
  beta: 20

path:
  output_dir: ./output/
  cache_dir: ./cache/
  images_save_dir: ./saved_images/<|MERGE_RESOLUTION|>--- conflicted
+++ resolved
@@ -25,12 +25,9 @@
   n_latent_axis : 3
   latent_bounds : [-1., 1.]
   use_latent_center : False
-<<<<<<< HEAD
-  search_space_type : dirichlet
-=======
   weighted_axis_exploration_factor : 0.5
   ema_alpha : 0.5
->>>>>>> e6637e7e
+  search_space_type : dirichlet
 
 user_profile_host:
   beta: 20
